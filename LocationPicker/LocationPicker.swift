--- conflicted
+++ resolved
@@ -557,6 +557,32 @@
     
     
     
+    /**
+     This method would be called whenever a user selects search result or an alternative location from the table view.
+     If you return true, the location will be reverse geocoded. This is helpful if you require an exact
+     location (e.g. providing street), but the user just searched for a town name.
+     The default behavior is to not geocode any additional search result.
+     
+     - parameter locationItem `LocationItem` LocationItem that the user selected
+     - return `Bool` Whether to force reverse geocoding or not
+     */
+    public func forceReverseGeocoding(locationItem: LocationItem) -> Bool {
+        return false
+    }
+    
+    
+    
+    /**
+     Decide if an item from MKLocalSearch should be displayed or not
+     
+     - parameter locationItem:      An instance of `LocationItem`
+     */
+    public func shouldShowSearchResult(mapItem: MKMapItem) -> Bool {
+        return true
+    }
+    
+    
+    
     // MARK: Gesture Recognizer
     
     func panGestureInMapViewDidRecognize(sender: UIPanGestureRecognizer) {
@@ -612,9 +638,16 @@
         mapViewHeightConstraint.constant = 0
     }
     
+    
+    
     // MARK: Location Handlers
     
-    private func selectLocationItem(locationItem: LocationItem) {
+    /**
+     Set the given LocationItem as the currently selected one. This will update the searchBar and show the map if possible.
+     
+     - parameter locationItem:      An instance of `LocationItem`
+     */
+    public func selectLocationItem(locationItem: LocationItem) {
         selectedLocationItem = locationItem
         searchBar.text = locationItem.name
         if let coordinate = locationItem.coordinate {
@@ -811,58 +844,10 @@
             }
         }
     }
-<<<<<<< HEAD
 }
 
 extension LocationPicker: UISearchBarDelegate {
-=======
-    
-    
-    /**
-     This method would be called whenever a user selects search result or an alternative location from the table view.
-     If you return true, the location will be reverse geocoded. This is helpful if you require an exact
-     location (e.g. providing street), but the user just searched for a town name.
-     The default behavior is to not geocode any additional search result.
-     
-     - parameter locationItem `LocationItem` LocationItem that the user selected
-     - return `Bool` Whether to force reverse geocoding or not
-     */
-    public func forceReverseGeocoding(locationItem: LocationItem) -> Bool {
-        return false
-    }
-    
-    
-    
-    // MARK: - Gesture Recognizer
-    
-    func panGestureInMapViewDidRecognize(sender: UIPanGestureRecognizer) {
-        switch(sender.state) {
-        case .Began:
-            mapViewCenterChanged = true
-            selectedLocationItem = nil
-            geocoder.cancelGeocode()
-            
-            searchBar.text = nil
-            if let indexPathForSelectedRow = tableView.indexPathForSelectedRow {
-                tableView.deselectRowAtIndexPath(indexPathForSelectedRow, animated: true)
-            }
-            if let doneButtonItem = barButtonItems?.doneButtonItem {
-                doneButtonItem.enabled = false
-            }
-        default:
-            break
-        }
-    }
-    
-    public func gestureRecognizer(gestureRecognizer: UIGestureRecognizer, shouldRecognizeSimultaneouslyWithGestureRecognizer otherGestureRecognizer: UIGestureRecognizer) -> Bool {
-        return true
-    }
-    
-    
-    
->>>>>>> 7b32a6f5
     // MARK: Search Bar Delegate
-    
     
     public func searchBar(searchBar: UISearchBar, textDidChange searchText: String) {
         if searchText.characters.count > 0 {
@@ -917,24 +902,9 @@
     public func searchBarSearchButtonClicked(searchBar: UISearchBar) {
         searchBar.endEditing(true)
     }
-<<<<<<< HEAD
 }
 
 extension LocationPicker: UITableViewDelegate, UITableViewDataSource {
-=======
-    
-    
-    /**
-     Decide if an item from MKLocalSearch should be displayed or not
-     
-     - parameter locationItem:      An instance of `LocationItem`
-     */
-    public func shouldShowSearchResult(mapItem: MKMapItem) -> Bool {
-        return true
-    }
-    
-    
->>>>>>> 7b32a6f5
     // MAKR: Table View Delegate and Data Source
     
     public func numberOfSectionsInTableView(tableView: UITableView) -> Int {
@@ -991,7 +961,7 @@
             let cell = tableView.cellForRowAtIndexPath(indexPath) as! LocationCell
             let locationItem = cell.locationItem!
             let coordinate = locationItem.coordinate
-            if coordinate != nil && self.forceReverseGeocoding(locationItem) {
+            if (coordinate != nil && self.forceReverseGeocoding(locationItem)) {
                 reverseGeocodeLocation(CLLocation(latitude: coordinate!.latitude, longitude: coordinate!.longitude))
             } else {
                 selectLocationItem(locationItem)
@@ -1062,46 +1032,4 @@
             }
         }
     }
-<<<<<<< HEAD
-=======
-    
-    
-    
-    // MARK: Location Handlers
-    
-    /**
-     Set the given LocationItem as the currently selected one. This will update the searchBar and show the map if possible.
-     
-     - parameter locationItem:      An instance of `LocationItem`
-     */
-    public func selectLocationItem(locationItem: LocationItem) {
-        selectedLocationItem = locationItem
-        searchBar.text = locationItem.name
-        if let coordinate = locationItem.coordinate {
-            showMapViewWithCenterCoordinate(coordinateObjectFromTuple(coordinate), WithDistance: longitudinalDistance)
-        } else {
-            closeMapView()
-        }
-        
-        barButtonItems?.doneButtonItem.enabled = true
-        locationDidSelect(locationItem)
-    }
-    
-    private func reverseGeocodeLocation(location: CLLocation) {
-        geocoder.cancelGeocode()
-        geocoder.reverseGeocodeLocation(location, completionHandler: { (placeMarks, error) -> Void in
-            guard error == nil else {
-                print(error)
-                return
-            }
-            guard let placeMarks = placeMarks else { return }
-            
-            if !self.searchBar.isFirstResponder() {
-                let mapItem = MKMapItem(placemark: MKPlacemark(placemark: placeMarks[0]))
-                self.selectLocationItem(LocationItem(mapItem: mapItem))
-            }
-        })
-    }
-    
->>>>>>> 7b32a6f5
 }