//
//  LocationPicker.swift
//  LocationPicker
//
//  Created by Jerome Tan on 3/28/16.
//
//  The MIT License (MIT)
//
//  Copyright (c) 2016 Jerome Tan
//
//  Permission is hereby granted, free of charge, to any person obtaining a copy
//  of this software and associated documentation files (the "Software"), to deal
//  in the Software without restriction, including without limitation the rights
//  to use, copy, modify, merge, publish, distribute, sublicense, and/or sell
//  copies of the Software, and to permit persons to whom the Software is
//  furnished to do so, subject to the following conditions:
//
//  The above copyright notice and this permission notice shall be included in all
//  copies or substantial portions of the Software.
//
//  THE SOFTWARE IS PROVIDED "AS IS", WITHOUT WARRANTY OF ANY KIND, EXPRESS OR
//  IMPLIED, INCLUDING BUT NOT LIMITED TO THE WARRANTIES OF MERCHANTABILITY,
//  FITNESS FOR A PARTICULAR PURPOSE AND NONINFRINGEMENT. IN NO EVENT SHALL THE
//  AUTHORS OR COPYRIGHT HOLDERS BE LIABLE FOR ANY CLAIM, DAMAGES OR OTHER
//  LIABILITY, WHETHER IN AN ACTION OF CONTRACT, TORT OR OTHERWISE, ARISING FROM,
//  OUT OF OR IN CONNECTION WITH THE SOFTWARE OR THE USE OR OTHER DEALINGS IN THE
//  SOFTWARE.

import UIKit
import MapKit

public class LocationPicker: UIViewController, UIGestureRecognizerDelegate {
    
    // MARK: Completion closures
    
    /**
     Completion closure executed after everytime user select a location.
     
     - important:
     If you override `func locationDidSelect(locationItem: LocationItem)` without calling `super`, this closure would not be called.
     
     - Note:
     This closure would be executed multiple times, because user may change selection before final decision.
     
     To get user's final decition, use `var pickCompletion` instead.
     
     Alternatively, the same result can be achieved by:
     * Delegate
     1. conform to `protocol LocationPickerDelegate`
     2. set the `var delegate`
     3. implement `func locationDidSelect(locationItem: LocationItem)`
     * Overrride
     1. create a subclass of `class LocationPicker`
     2. override `func locationDidSelect(locationItem: LocationItem)`
     
     - SeeAlso:
     `var pickCompletion: ((LocationItem) -> Void)?`
     
     `func locationDidSelect(locationItem: LocationItem)`
     
     `protocol LocationPickerDelegate`
     */
    public var selectCompletion: ((LocationItem) -> Void)?
    
    /**
     Completion closure executed after user finally pick a location.
     
     - important:
     If you override `func locationDidPick(locationItem: LocationItem)` without calling `super`, this closure would not be called.
     
     - Note:
     This closure would be executed only once in `func viewWillDisappear(animated: Bool)` before this instance of `LocationPicker` dismissed.
     
     To get user's every selection, use `var selectCompletion` instead.
     
     Alternatively, the same result can be achieved by:
     * Delegate
     1. conform to `protocol LocationPickerDelegate`
     2. set the `var delegate`
     3. implement `func locationDidPick(locationItem: LocationItem)`
     * Override
     1. create a subclass of `class LocationPicker`
     2. override `func locationDidPick(locationItem: LocationItem)`
     
     - SeeAlso:
     `var selectCompletion: ((LocationItem) -> Void)?`
     
     `func locationDidPick(locationItem: LocationItem)`
     
     `protocol LocationPickerDelegate`
     */
    public var pickCompletion: ((LocationItem) -> Void)?
    
    /**
     Completion closure executed after user delete an alternative location.
     
     - important:
     If you override `func alternativeLocationDidDelete(locationItem: LocationItem)` without calling `super`, this closure would not be called.
     
     - Note:
     This closure would be executed when user delete a location cell from `tableView`.
     
     User can only delete the location provided in `var alternativeLocations` or `dataSource` method `alternativeLocationAtIndex(index: Int) -> LocationItem`.
     
     Alternatively, the same result can be achieved by:
     * Delegate
     1. conform to `protocol LocationPickerDataSource`
     2. set the `var dataSource`
     3. implement `func commitAlternativeLocationDeletion(locationItem: LocationItem)`
     * Override
     1. create a subclass of `class LocationPicker`
     2. override `func alternativeLocationDidDelete(locationItem: LocationItem)`
     
     - SeeAlso:
     `func alternativeLocationDidDelete(locationItem: LocationItem)`
     
     `protocol LocationPickerDataSource`
     */
    public var deleteCompletion: ((LocationItem) -> Void)?
    
    /**
     Handler closure executed when user try to fetch current location without location access.
     
     - important:
     If you override `func locationDidDeny(locationPicker: LocationPicker)` without calling `super`, this closure would not be called.
     
     - Note:
     If this neither this closure is not set and the delegate method with the same purpose is not provided, an alert view controller will be presented, you can configure it using `func setLocationDeniedAlertControllerTitle` or provide a fully cutomized `UIAlertController` to `var locationDeniedAlertController`.
     
     Alternatively, the same result can be achieved by:
     * Delegate
     1. conform to `protocol LocationPickerDelegate`
     2. set the `var delegate`
     3. implement `func locationDidDeny(locationPicker: LocationPicker)`
     * Override
     1. create a subclass of `class LocationPicker`
     2. override `func locationDidDeny(locationPicker: LocationPicker)`
     
     - SeeAlso:
     `func locationDidDeny(locationPicker: LocationPicker)`
     
     `protocol LocationPickerDelegate`
     
     `var locationDeniedAlertController`
     
     `func setLocationDeniedAlertControllerTitle`
     
     */
    public var locationDeniedHandler: ((LocationPicker) -> Void)?
    
    
    
    // MARK: Optional varaiables
    
        /// Delegate of `protocol LocationPickerDelegate`
    public var delegate: LocationPickerDelegate?
    
        /// DataSource of `protocol LocationPickerDataSource`
    public var dataSource: LocationPickerDataSource?
    
    /**
     Locations that show in the location list.
     
     - Note:
     Alternatively, `LocationPicker` can obtain locations via DataSource:
     1. conform to `protocol LocationPickerDataSource`
     2. set the `var dataSource`
     3. implement `func numberOfAlternativeLocations() -> Int` to tell the `tableView` how many rows to display
     4. implement `func alternativeLocationAtIndex(index: Int) -> LocationItem`
     
     - SeeAlso:
     `func numberOfAlternativeLocations() -> Int`
     
     `func alternativeLocationAtIndex(index: Int) -> LocationItem`
     
     `protocol LocationPickerDataSource`
     */
    public var alternativeLocations: [LocationItem]?
    
    /**
     Alert Controller shows when user try to fetch current location without location permission.
     
     - Note:
     If you are content with the default alert controller, don't set this property, just change the text in it by calling `func setLocationDeniedAlertControllerTitle` or change the following text directly.
     
            var locationDeniedAlertTitle
            var locationDeniedAlertMessage
            var locationDeniedGrantText
            var locationDeniedCancelText
     
     - SeeAlso:
     `func setLocationDeniedAlertControllerTitle`
     
     `var locationDeniedHandler: ((LocationPicker) -> Void)?`
     
     `func locationDidDeny(locationPicker: LocationPicker)`
     
     `protocol LocationPickerDelegate`
     */
    public var locationDeniedAlertController: UIAlertController?
    
    
    /**
     Allows the selection of locations that did not match or exactly match search results.
     
     - Note:
     If an arbitrary location is selected, its coordinate in `LocationItem` will be `nil`. __Default__ is __`false`__.
    */
    public var allowArbitraryLocation = false
    
    
    
    // MARK: UI Customizations
    
        /// Text that indicates user's current location. __Default__ is __`"Current Location"`__.
    public var currentLocationText = "Current Location"
    
        /// Text of search bar's placeholder. __Default__ is __`"Search for location"`__.
    public var searchBarPlaceholder = "Search for location"
    
        /// Text of location denied alert title. __Default__ is __`"Location access denied"`__
    public var locationDeniedAlertTitle = "Location access denied"
    
        /// Text of location denied alert message. __Default__ is __`"Grant location access to use current location"`__
    public var locationDeniedAlertMessage = "Grant location access to use current location"
    
        /// Text of location denied alert _Grant_ button. __Default__ is __`"Grant"`__
    public var locationDeniedGrantText = "Grant"
    
        /// Text of location denied alert _Cancel_ button. __Default__ is __`"Cancel"`__
    public var locationDeniedCancelText = "Cancel"
    
    
    
        /// Longitudinal distance in meters that the map view shows when user select a location and before zoom in or zoom out. __Default__ is __`1000`__.
    public var defaultLongitudinalDistance: Double = 1000
    
        /// Distance in meters that is used to search locations. __Default__ is __`10000`__
    public var searchDistance: Double = 10000
    
    
    
        /// `mapView.zoomEnabled` will be set to this property's value after view is loaded. __Default__ is __`true`__
    public var mapViewZoomEnabled = true
    
        /// `mapView.showsUserLocation` is set to this property's value after view is loaded. __Default__ is __`true`__
    public var mapViewShowsUserLocation = true
    
        /// `mapView.scrollEnabled` is set to this property's value after view is loaded. __Default__ is __`true`__
    public var mapViewScrollEnabled = true
    
    /**
     Whether the locations provided in `var alternativeLocations` or obtained from `func alternativeLocationAtIndex(index: Int) -> LocationItem` can be deleted. __Default__ is __`false`__
     - important:
     If this property is set to `true`, remember to update your models by closure, delegate, or override.
     */
    public var alternativeLocationEditable = false
    
    /**
     Whether to force reverse geocoding or not. If this propertyis set to `true`, the location will be reverse geocoded. This is helpful if you require an exact location (e.g. providing street), but the user just searched for a town name.
     The default behavior is to not geocode any additional search result.
     */
    public var forceReverseGeocoding = false
    
    
    
        /// `tableView.backgroundColor` is set to this property's value afte view is loaded. __Default__ is __`UIColor.whiteColor()`__
    public var tableViewBackgroundColor = #colorLiteral(red: 1, green: 1, blue: 1, alpha: 1)
    
        /// The color of the icon showed in current location cell. __Default__ is __`UIColor(hue: 0.447, saturation: 0.731, brightness: 0.569, alpha: 1)`__
//    public var currentLocationIconColor = UIColor(hue: 0.447, saturation: 0.731, brightness: 0.569, alpha: 1)
    public var currentLocationIconColor = #colorLiteral(red: 0.1176470588, green: 0.5098039216, blue: 0.3568627451, alpha: 1)
    
        /// The color of the icon showed in search result location cells. __Default__ is __`UIColor(hue: 0.447, saturation: 0.731, brightness: 0.569, alpha: 1)`__
    public var searchResultLocationIconColor = #colorLiteral(red: 0.1176470588, green: 0.5098039216, blue: 0.3568627451, alpha: 1)
    
        /// The color of the icon showed in alternative location cells. __Default__ is __`UIColor(hue: 0.447, saturation: 0.731, brightness: 0.569, alpha: 1)`__
    public var alternativeLocationIconColor = #colorLiteral(red: 0.1176470588, green: 0.5098039216, blue: 0.3568627451, alpha: 1)
    
        /// The color of the pin showed in the center of map view. __Default__ is __`UIColor(hue: 0.447, saturation: 0.731, brightness: 0.569, alpha: 1)`__
    public var pinColor = #colorLiteral(red: 0.1176470588, green: 0.5098039216, blue: 0.3568627451, alpha: 1)
    
        /// The color of primary text color. __Default__ is __`UIColor(colorLiteralRed: 0.34902, green: 0.384314, blue: 0.427451, alpha: 1)`__
    public var primaryTextColor = #colorLiteral(red: 0.34902, green: 0.384314, blue: 0.427451, alpha: 1)
    
        /// The color of secondary text color. __Default__ is __`UIColor(colorLiteralRed: 0.541176, green: 0.568627, blue: 0.584314, alpha: 1)`__
    public var secondaryTextColor = #colorLiteral(red: 0.541176, green: 0.568627, blue: 0.584314, alpha: 1)
    
    
    
        /// The image of the icon showed in current location cell. If this property is set, the `var currentLocationIconColor` won't be adopted.
    public var currentLocationIconImage: UIImage? = nil
    
        /// The image of the icon showed in search result location cells. If this property is set, the `var searchResultLocationIconColor` won't be adopted.
    public var searchResultLocationIconImage: UIImage? = nil
    
        /// The image of the icon showed in alternative location cells. If this property is set, the `var alternativeLocationIconColor` won't be adopted.
    public var alternativeLocationIconImage: UIImage? = nil
    
        /// The image of the pin showed in the center of map view. If this property is set, the `var pinColor` won't be adopted.
    public var pinImage: UIImage? = nil
    
    
    
    // MARK: UI Elements
    
    public let searchBar = UISearchBar()
    public let tableView = UITableView()
    public let mapView = MKMapView()
    public let pinView = UIImageView()
    
    public private(set) var barButtonItems: (doneButtonItem: UIBarButtonItem, cancelButtonItem: UIBarButtonItem)?
    
    
    
    // MARK: Attributes
    
    private let locationManager = CLLocationManager()
    private let geocoder = CLGeocoder()
    
    private var selectedLocationItem: LocationItem?
    private var searchResultLocations = [LocationItem]()
    
    private var alternativeLocationCount: Int {
        get {
            return alternativeLocations?.count ?? dataSource?.numberOfAlternativeLocations() ?? 0
        }
    }
    
    private var longitudinalDistance: Double!   // This property is used to record the longitudinal distance of the map view. This is neccessary because when user zoom in or zoom out the map view, func showMapViewWithCenterCoordinate(coordinate: CLLocationCoordinate2D, WithDistance distance: Double) will reset the region of the map view.
    private var mapViewCenterChanged = false    // This property is used to record whether the map view center changes. This is neccessary because private func showMapViewWithCenterCoordinate(coordinate: CLLocationCoordinate2D, WithDistance distance: Double) would trigger func mapView(mapView: MKMapView, regionDidChangeAnimated animated: Bool) which calls func reverseGeocodeLocation(location: CLLocation), and this method calls private func showMapViewWithCenterCoordinate(coordinate: CLLocationCoordinate2D, WithDistance distance: Double) back, this would lead to an infinite loop.
    
    private var mapViewHeightConstraint: NSLayoutConstraint!
    private var mapViewHeight: CGFloat {
        get {
            return view.frame.width / 3 * 2
        }
    }
    
    private var pinViewCenterYConstraint: NSLayoutConstraint!
    private var pinViewImageHeight: CGFloat {
        get {
            return pinView.image!.size.height
        }
    }

    
    
    // MARK: View Controller
    
    public override func viewDidLoad() {
        super.viewDidLoad()
        
        longitudinalDistance = defaultLongitudinalDistance
        
        setupLocationManager()
        setupViews()
        layoutViews()
        
    }
    
    public override func viewWillDisappear(_ animated: Bool) {
        super.viewWillDisappear(animated)
        
        guard barButtonItems?.doneButtonItem == nil else { return }
        if let locationItem = selectedLocationItem {
            locationDidPick(locationItem: locationItem)
        }
    }
    
    
    
    // MARK: Initializations
    
    private func setupLocationManager() {
        locationManager.delegate = self
        locationManager.desiredAccuracy = kCLLocationAccuracyBest
        locationManager.distanceFilter = 10
        if #available(iOS 9.0, *) {
            locationManager.requestLocation()
        } else {
            locationManager.startUpdatingLocation()
        }
    }
    
    private func setupViews() {
        view.backgroundColor = #colorLiteral(red: 1, green: 1, blue: 1, alpha: 1)    // the background color of view needs to be set because this color would affect the color of navigation bar if it is translucent.
        
        searchBar.delegate = self
        searchBar.placeholder = searchBarPlaceholder
        let textFieldInsideSearchBar = searchBar.value(forKey: "searchField") as! UITextField
        textFieldInsideSearchBar.textColor = primaryTextColor
        
        tableView.delegate = self
        tableView.dataSource = self
        tableView.keyboardDismissMode = .onDrag
        tableView.backgroundColor = tableViewBackgroundColor
        
        mapView.isZoomEnabled = mapViewZoomEnabled
        mapView.isRotateEnabled = false
        mapView.isPitchEnabled = false
        mapView.isScrollEnabled = mapViewScrollEnabled
        mapView.showsUserLocation = mapViewShowsUserLocation
        mapView.delegate = self
        
        pinView.image = pinImage ?? StyleKit.imageOfPinIconFilled(color: pinColor)
        
        if mapViewScrollEnabled {
            let panGestureRecognizer = UIPanGestureRecognizer(target: self, action: #selector(panGestureInMapViewDidRecognize(panGestureRecognizer:)))
            panGestureRecognizer.delegate = self
            mapView.addGestureRecognizer(panGestureRecognizer)
        }
        
        view.addSubview(searchBar)
        view.addSubview(tableView)
        view.addSubview(mapView)
        mapView.addSubview(pinView)
    }
    
    private func layoutViews() {
        searchBar.translatesAutoresizingMaskIntoConstraints = false
        tableView.translatesAutoresizingMaskIntoConstraints = false
        mapView.translatesAutoresizingMaskIntoConstraints = false
        pinView.translatesAutoresizingMaskIntoConstraints = false
        
        if #available(iOS 9.0, *) {
            searchBar.topAnchor.constraint(equalTo: topLayoutGuide.bottomAnchor).isActive = true
            searchBar.leadingAnchor.constraint(equalTo: view.leadingAnchor).isActive = true
            searchBar.trailingAnchor.constraint(equalTo: view.trailingAnchor).isActive = true
            
            tableView.topAnchor.constraint(equalTo: searchBar.bottomAnchor).isActive = true
            tableView.leadingAnchor.constraint(equalTo: searchBar.leadingAnchor).isActive = true
            tableView.trailingAnchor.constraint(equalTo: searchBar.trailingAnchor).isActive = true
            
            mapView.topAnchor.constraint(equalTo: tableView.bottomAnchor).isActive = true
            mapView.leadingAnchor.constraint(equalTo: tableView.leadingAnchor).isActive = true
            mapView.trailingAnchor.constraint(equalTo: tableView.trailingAnchor).isActive = true
            mapView.bottomAnchor.constraint(equalTo: bottomLayoutGuide.topAnchor).isActive = true
            
            mapViewHeightConstraint = mapView.heightAnchor.constraint(equalToConstant: 0)
            mapViewHeightConstraint.isActive = true
            
            pinView.centerXAnchor.constraint(equalTo: mapView.centerXAnchor).isActive = true
            pinViewCenterYConstraint = pinView.centerYAnchor.constraint(equalTo: mapView.centerYAnchor, constant: -pinViewImageHeight / 2)
            pinViewCenterYConstraint.isActive = true
        } else {
            NSLayoutConstraint(item: searchBar, attribute: .top, relatedBy: .equal, toItem: topLayoutGuide, attribute: .bottom, multiplier: 1, constant: 0).isActive = true
            NSLayoutConstraint(item: searchBar, attribute: .leading, relatedBy: .equal, toItem: view, attribute: .leading, multiplier: 1, constant: 0).isActive = true
            NSLayoutConstraint(item: searchBar, attribute: .trailing, relatedBy: .equal, toItem: view, attribute: .trailing, multiplier: 1, constant: 0).isActive = true
            
            NSLayoutConstraint(item: tableView, attribute: .top, relatedBy: .equal, toItem: searchBar, attribute: .bottom, multiplier: 1, constant: 0).isActive = true
            NSLayoutConstraint(item: tableView, attribute: .leading, relatedBy: .equal, toItem: searchBar, attribute: .leading, multiplier: 1, constant: 0).isActive = true
            NSLayoutConstraint(item: tableView, attribute: .trailing, relatedBy: .equal, toItem: searchBar, attribute: .trailing, multiplier: 1, constant: 0).isActive = true
            
            NSLayoutConstraint(item: mapView, attribute: .top, relatedBy: .equal, toItem: tableView, attribute: .bottom, multiplier: 1, constant: 0).isActive = true
            NSLayoutConstraint(item: mapView, attribute: .leading, relatedBy: .equal, toItem: tableView, attribute: .leading, multiplier: 1, constant: 0).isActive = true
            NSLayoutConstraint(item: mapView, attribute: .trailing, relatedBy: .equal, toItem: tableView, attribute: .trailing, multiplier: 1, constant: 0).isActive = true
            NSLayoutConstraint(item: mapView, attribute: .bottom, relatedBy: .equal, toItem: bottomLayoutGuide, attribute: .top, multiplier: 1, constant: 0).isActive = true
            
            mapViewHeightConstraint = NSLayoutConstraint(item: mapView, attribute: .height, relatedBy: .equal, toItem: nil, attribute: .height, multiplier: 1, constant: 0)
            mapViewHeightConstraint.isActive = true
            
            NSLayoutConstraint(item: pinView, attribute: .centerX, relatedBy: .equal, toItem: mapView, attribute: .centerX, multiplier: 1, constant: 0).isActive = true
            pinViewCenterYConstraint = NSLayoutConstraint(item: pinView, attribute: .centerY, relatedBy: .equal, toItem: mapView, attribute: .centerY, multiplier: 1, constant: -pinViewImageHeight / 2)
            pinViewCenterYConstraint.isActive = true
        }
    }
    
    
    
    // MARK: Customs
    
    /**
     Add two bar buttons that confirm and cancel user's location pick.
     
     - important:
     If this method is called, only when user tap done button can the pick closure, method and delegate method be called.
     If you don't provide `UIBarButtonItem` object, default system style bar button will be used.
     
     - Note:
     You don't need to set the `target` and `action` property of the buttons, `LocationPicker` will handle the dismission of this view controller.
     
     - parameter doneButtonItem:      An `UIBarButtonItem` tapped to confirm selection, default is a _Done_ `barButtonSystemItem`
     - parameter cancelButtonItem:    An `UIBarButtonITem` tapped to cancel selection, default is a _Cancel_ `barButtonSystemItem`
     - parameter doneButtonOrientation: The direction of the done button, default is `.Right`
     */
    public func addBarButtons(doneButtonItem: UIBarButtonItem? = nil,
                           cancelButtonItem: UIBarButtonItem? = nil,
                           doneButtonOrientation: NavigationItemOrientation = .right) {
        let doneButtonItem = doneButtonItem ?? UIBarButtonItem(barButtonSystemItem: .done, target: nil, action: nil)
        doneButtonItem.isEnabled = false
        doneButtonItem.target = self
        doneButtonItem.action = #selector(doneButtonDidTap(barButtonItem:))
        
        let cancelButtonItem = cancelButtonItem ?? UIBarButtonItem(barButtonSystemItem: .cancel, target: nil, action: nil)
        cancelButtonItem.target = self
        cancelButtonItem.action = #selector(cancelButtonDidTap(barButtonItem:))
        
        switch doneButtonOrientation {
        case .right:
            navigationItem.leftBarButtonItem = cancelButtonItem
            navigationItem.rightBarButtonItem = doneButtonItem
        case .left:
            navigationItem.leftBarButtonItem = doneButtonItem
            navigationItem.rightBarButtonItem = cancelButtonItem
        }
        
        barButtonItems = (doneButtonItem, cancelButtonItem)
        
    }
    
    /**
     If you are content with the icons provided in `LocaitonPicker` but not with the colors, you can change them by calling this method.
     
     This mehod can also change the color of text color all over the UI.
     
     - Note:
     You can set the color of three icons and the pin in map view by setting the attributes listed below, but to keep the UI consistent, this is not recommanded.
     
            var currentLocationIconColor
            var searchResultLocationIconColor
            var alternativeLocationIconColor
            var pinColor
     
     If you are not satisified with the shape of icons and pin image, you can change them by setting the attributes below.
     
            var currentLocationIconImage
            var searchResultLocationIconImage
            var alternativeLocationIconImage
            var pinImage
     
     - parameter themeColor:         The color of all icons
     - parameter primaryTextColor:   The color of primary text
     - parameter secondaryTextColor: The color of secondary text
     */
    public func setColors(themeColor: UIColor? = nil, primaryTextColor: UIColor? = nil, secondaryTextColor: UIColor? = nil) {
        self.currentLocationIconColor = themeColor ?? self.currentLocationIconColor
        self.searchResultLocationIconColor = themeColor ?? self.searchResultLocationIconColor
        self.alternativeLocationIconColor = themeColor ?? self.alternativeLocationIconColor
        self.pinColor = themeColor ?? self.pinColor
        self.primaryTextColor = primaryTextColor ?? self.primaryTextColor
        self.secondaryTextColor = secondaryTextColor ?? self.secondaryTextColor
    }
    
    /**
     Set text of alert controller presented when user try to get current location but denied app's authorization.
     
     If you are content with the default alert controller provided by `LocationPicker`, just call this method to change the alert text to your any language you like.
     
     - Note: 
     If you are not satisfied with the default alert controller, just set `var locationDeniedAlertController` to your fully customized alert controller. If you don't want to present an alert controller at all in such situation, you can customize the behavior of `LocationPicker` by setting closure, using delegate or overriding.
     
     - parameter title:      Text of location denied alert title
     - parameter message:    Text of location denied alert message
     - parameter grantText:  Text of location denied alert _Grant_ button text
     - parameter cancelText: Text of location denied alert _Cancel_ button text
     */
    public func setLocationDeniedAlertControllerTexts(title: String? = nil, message: String? = nil, grantText: String? = nil, cancelText: String? = nil) {
        self.locationDeniedAlertTitle = title ?? self.locationDeniedAlertTitle
        self.locationDeniedAlertMessage = message ?? self.locationDeniedAlertMessage
        self.locationDeniedGrantText = grantText ?? self.locationDeniedGrantText
        self.locationDeniedCancelText = cancelText ?? self.locationDeniedCancelText
    }
    
    
    
    /**
     Decide if an item from MKLocalSearch should be displayed or not
     
     - parameter locationItem:      An instance of `LocationItem`
     */
    public func shouldShowSearchResult(mapItem: MKMapItem) -> Bool {
        return true
    }
    
    
    
    // MARK: Gesture Recognizer
    
    func panGestureInMapViewDidRecognize(panGestureRecognizer: UIPanGestureRecognizer) {
        switch(panGestureRecognizer.state) {
        case .began:
            mapViewCenterChanged = true
            selectedLocationItem = nil
            geocoder.cancelGeocode()
            
            searchBar.text = nil
            if let indexPathForSelectedRow = tableView.indexPathForSelectedRow {
                tableView.deselectRow(at: indexPathForSelectedRow, animated: true)
            }
            if let doneButtonItem = barButtonItems?.doneButtonItem {
                doneButtonItem.isEnabled = false
            }
        default:
            break
        }
    }
    
    public func gestureRecognizer(_ gestureRecognizer: UIGestureRecognizer, shouldRecognizeSimultaneouslyWith otherGestureRecognizer: UIGestureRecognizer) -> Bool {
        return true
    }
    
    
    
    // MARK: Buttons
    
    func doneButtonDidTap(barButtonItem: UIBarButtonItem) {
        if let locationItem = selectedLocationItem {
            dismiss(animated: true, completion: nil)
            locationDidPick(locationItem: locationItem)
        }
    }
    
    func cancelButtonDidTap(barButtonItem: UIBarButtonItem) {
        dismiss(animated: true, completion: nil)
    }
    
    
    
    // MARK: UI Mainipulations
    
    private func showMapView(withCenterCoordinate coordinate: CLLocationCoordinate2D, WithDistance distance: Double) {
        mapViewHeightConstraint.constant = mapViewHeight
        
        let coordinateRegion = MKCoordinateRegionMakeWithDistance(coordinate, 0 , distance)
        mapView.setRegion(coordinateRegion, animated: true)
    }
    
    private func closeMapView() {
        mapViewHeightConstraint.constant = 0
    }
    
    
    
    // MARK: Location Handlers
    
<<<<<<< HEAD
    private func selectLocationItem(_ locationItem: LocationItem) {
=======
    /**
     Set the given LocationItem as the currently selected one. This will update the searchBar and show the map if possible.
     
     - parameter locationItem:      An instance of `LocationItem`
     */
    public func selectLocationItem(locationItem: LocationItem) {
>>>>>>> e5504a40
        selectedLocationItem = locationItem
        searchBar.text = locationItem.name
        if let coordinate = locationItem.coordinate {
            showMapView(withCenterCoordinate: coordinateObject(fromTuple: coordinate), WithDistance: longitudinalDistance)
        } else {
            closeMapView()
        }
        
        barButtonItems?.doneButtonItem.isEnabled = true
        locationDidSelect(locationItem: locationItem)
    }
    
    private func reverseGeocodeLocation(_ location: CLLocation) {
        geocoder.cancelGeocode()
        geocoder.reverseGeocodeLocation(location, completionHandler: { (placeMarks, error) -> Void in
            guard error == nil else {
                print(error)
                return
            }
            guard let placeMarks = placeMarks else { return }
            
            if !self.searchBar.isFirstResponder() {
                let mapItem = MKMapItem(placemark: MKPlacemark(placemark: placeMarks[0]))
                self.selectLocationItem(LocationItem(mapItem: mapItem))
            }
        })
    }
    
}

extension LocationPicker {
    
    // MARK: Callbacks
    
    /**
     This method would be called everytime user select a location including the change of region of the map view.
     
     - important:
     This method includes the following codes:
     
     selectCompletion?(locationItem)
     delegate?.locationDidSelect?(locationItem)
     
     So, if you override it without calling `super.locationDidSelect(locationItem)`, completion closure and delegate method would not be called.
     
     - Note:
     This method would be called multiple times, because user may change selection before final decision.
     
     To do something with user's final decition, use `func locationDidPick(locationItem: LocationItem)` instead.
     
     Alternatively, the same result can be achieved by:
     * Closure
     1. set `var selectCompletion`
     * Delegate
     1. conform to `protocol LocationPickerDelegate`
     2. set the `var delegate`
     3. implement `func locationDidPick(locationItem: LocationItem)`
     
     - SeeAlso:
     `var selectCompletion: ((LocationItem) -> Void)?`
     
     `func locationDidPick(locationItem: LocationItem)`
     
     `protocol LocationPickerDelegate`
     
     - parameter locationItem: The location item user selected
     */
    public func locationDidSelect(locationItem: LocationItem) {
        selectCompletion?(locationItem)
        delegate?.locationDidSelect?(locationItem: locationItem)
    }
    
    /**
     This method would be called after user finally pick a location.
     
     - important:
     This method includes the following codes:
     
     pickCompletion?(locationItem)
     delegate?.locationDidPick?(locationItem)
     
     So, if you override it without calling `super.locationDidPick(locationItem)`, completion closure and delegate method would not be called.
     
     - Note:
     This method would be called only once in `func viewWillDisappear(animated: Bool)` before this instance of `LocationPicker` dismissed.
     
     To get user's every selection, use `func locationDidSelect(locationItem: LocationItem)` instead.
     
     Alternatively, the same result can be achieved by:
     * Closure
     1. set `var pickCompletion`
     * Delegate
     1. conform to `protocol LocationPickerDelegate`
     2. set the `var delegate`
     3. implement `func locationDidPick(locationItem: LocationItem)`
     
     - SeeAlso:
     `var pickCompletion: ((LocationItem) -> Void)?`
     
     `func locationDidSelect(locationItem: LocationItem)`
     
     `protocol LocationPickerDelegate`
     
     - parameter locationItem: The location item user picked
     */
    public func locationDidPick(locationItem: LocationItem) {
        pickCompletion?(locationItem)
        delegate?.locationDidPick?(locationItem: locationItem)
    }
    
    /**
     This method would be called after user delete an alternative location.
     
     - important:
     This method includes the following codes:
     
     deleteCompletion?(locationItem)
     dataSource?.commitAlternativeLocationDeletion?(locationItem)
     
     So, if you override it without calling `super.alternativeLocationDidDelete(locationItem)`, completion closure and delegate method would not be called.
     
     - Note:
     This method would be called when user delete a location cell from `tableView`.
     
     User can only delete the location provided in `var alternativeLocations` or `dataSource` method `alternativeLocationAtIndex(index: Int) -> LocationItem`.
     
     Alternatively, the same result can be achieved by:
     * Closure
     1. set `var deleteCompletion`
     * Delegate
     1. conform to `protocol LocationPickerDataSource`
     2. set the `var dataSource`
     3. implement `func commitAlternativeLocationDeletion(locationItem: LocationItem)`
     
     - SeeAlso:
     `var deleteCompletion: ((LocationItem) -> Void)?`
     
     `protocol LocationPickerDataSource`
     
     - parameter locationItem: The location item needs to be deleted
     */
    public func alternativeLocationDidDelete(locationItem: LocationItem) {
        deleteCompletion?(locationItem)
        dataSource?.commitAlternativeLocationDeletion?(locationItem: locationItem)
    }
    
    /**
     This method would be called when user try to fetch current location without granting location access.
     
     - important:
     This method includes the following codes:
     
     locationDeniedHandler?(self)
     delegate?.locationDidDeny?(self)
     
     So, if you override it without calling `super.locationDidDeny(locationPicker)`, completion closure and delegate method would not be called.
     
     - Note:
     If you wish to present an alert view controller, just ignore this method. You can provide a fully cutomized `UIAlertController` to `var locationDeniedAlertController`, or configure the alert view controller provided by `LocationPicker` using `func setLocationDeniedAlertControllerTitle`.
     
     Alternatively, the same result can be achieved by:
     * Closure
     1. set `var locationDeniedHandler`
     * Delegate
     1. conform to `protocol LocationPickerDelegate`
     2. set the `var delegate`
     3. implement `func locationDidDeny(locationPicker: LocationPicker)`
     
     - SeeAlso:
     `var locationDeniedHandler: ((LocationPicker) -> Void)?`
     
     `protocol LocationPickerDelegate`
     
     `var locationDeniedAlertController`
     
     `func setLocationDeniedAlertControllerTitle`
     
     - parameter locationPicker `LocationPicker` instance that needs to response to user's location request
     */
    public func locationDidDeny(locationPicker: LocationPicker) {
        locationDeniedHandler?(self)
        delegate?.locationDidDeny?(locationPicker: self)
        
        if locationDeniedHandler == nil && delegate?.locationDidDeny == nil {
            if let alertController = locationDeniedAlertController {
                present(alertController, animated: true, completion: nil)
            } else {
                let alertController = UIAlertController(title: locationDeniedAlertTitle, message: locationDeniedAlertMessage, preferredStyle: .alert)
                alertController.addAction(UIAlertAction(title: locationDeniedGrantText, style: .default, handler: { (alertAction) in
                    if let url = URL(string: UIApplicationOpenSettingsURLString) {
                        UIApplication.shared().openURL(url)
                    }
                }))
                alertController.addAction(UIAlertAction(title: locationDeniedCancelText, style: .cancel, handler: nil))
                present(alertController, animated: true, completion: nil)
            }
        }
    }
    
}

extension LocationPicker: UISearchBarDelegate {
    
    // MARK: Search Bar Delegate
    
    public func searchBar(_ searchBar: UISearchBar, textDidChange searchText: String) {
        if searchText.characters.count > 0 {
            let localSearchRequest = MKLocalSearchRequest()
            localSearchRequest.naturalLanguageQuery = searchText
            
            if let currentCoordinate = locationManager.location?.coordinate {
                localSearchRequest.region = MKCoordinateRegionMakeWithDistance(currentCoordinate, searchDistance, searchDistance)
            }
            MKLocalSearch(request: localSearchRequest).start(completionHandler: { (localSearchResponse, error) -> Void in
                guard error == nil,
                    let localSearchResponse = localSearchResponse where localSearchResponse.mapItems.count > 0 else {
                        if self.allowArbitraryLocation {
                            let locationItem = LocationItem(locationName: searchText)
                            self.searchResultLocations = [locationItem]
                        } else {
                            self.searchResultLocations = []
                        }
                        self.tableView.reloadData()
                        return
                }
                
                self.searchResultLocations = localSearchResponse.mapItems.filter({ (mapItem) -> Bool in
                    return self.shouldShowSearchResult(mapItem)
                }).map({ LocationItem(mapItem: $0) })
                
                if self.allowArbitraryLocation {
                    let locationFound = self.searchResultLocations.filter({
                        $0.name.lowercased() == searchText.lowercased()}).count > 0
                    
                    if !locationFound {
                        // Insert arbitrary location without coordinate
                        let locationItem = LocationItem(locationName: searchText)
                        self.searchResultLocations.insert(locationItem, at: 0)
                    }
                }
                
                self.tableView.reloadData()
            })
        } else {
            selectedLocationItem = nil
            searchResultLocations.removeAll()
            tableView.reloadData()
            closeMapView()
            
            if let doneButtonItem = barButtonItems?.doneButtonItem {
                doneButtonItem.isEnabled = false
            }
        }
    }
    
    public func searchBarSearchButtonClicked(_ searchBar: UISearchBar) {
        searchBar.endEditing(true)
    }
    
}

extension LocationPicker: UITableViewDelegate, UITableViewDataSource {
    
    // MARK: Table View Delegate and Data Source
    
    public func numberOfSections(in tableView: UITableView) -> Int {
        return 1
    }
    
    public func tableView(_ tableView: UITableView, numberOfRowsInSection section: Int) -> Int {
        return 1 + searchResultLocations.count + alternativeLocationCount
    }
    
    public func tableView(_ tableView: UITableView, cellForRowAt indexPath: IndexPath) -> UITableViewCell {
        var cell: LocationCell!
        
        if indexPath.row == 0 {
            cell = LocationCell(locationType: .currentLocation, locationItem: nil)
            cell.locationNameLabel.text = currentLocationText
            cell.iconView.image = currentLocationIconImage ?? StyleKit.imageOfMapPointerIcon(color: currentLocationIconColor)
        } else if indexPath.row > 0 && indexPath.row <= searchResultLocations.count {
            let index = indexPath.row - 1
            cell = LocationCell(locationType: .searchLocation, locationItem: searchResultLocations[index])
            cell.iconView.image = searchResultLocationIconImage ?? StyleKit.imageOfSearchIcon(color: searchResultLocationIconColor)
        } else if indexPath.row > searchResultLocations.count && indexPath.row <= alternativeLocationCount + searchResultLocations.count {
            let index = indexPath.row - 1 - searchResultLocations.count
            let locationItem = (alternativeLocations?[index] ?? dataSource?.alternativeLocation(at: index))!
            cell = LocationCell(locationType: .alternativeLocation, locationItem: locationItem)
            cell.iconView.image = alternativeLocationIconImage ?? StyleKit.imageOfPinIcon(color: alternativeLocationIconColor)
        }
        cell.locationNameLabel.textColor = primaryTextColor
        cell.locationAddressLabel.textColor = secondaryTextColor
        
        return cell
    }
    
    public func tableView(_ tableView: UITableView, didSelectRowAt indexPath: IndexPath) {
        searchBar.endEditing(true)
        longitudinalDistance = defaultLongitudinalDistance
        
        if indexPath.row == 0 {
            switch CLLocationManager.authorizationStatus() {
            case .notDetermined:
                locationManager.requestWhenInUseAuthorization()
            case .denied:
                locationDidDeny(locationPicker: self)
                tableView.deselectRow(at: indexPath, animated: true)
                
            default:
                break
            }
            
            if let currentLocation = locationManager.location {
                reverseGeocodeLocation(currentLocation)
            }
        } else {
            let cell = tableView.cellForRow(at: indexPath) as! LocationCell
            let locationItem = cell.locationItem!
            let coordinate = locationItem.coordinate
            if (coordinate != nil && self.forceReverseGeocoding) {
                reverseGeocodeLocation(CLLocation(latitude: coordinate!.latitude, longitude: coordinate!.longitude))
            } else {
                selectLocationItem(locationItem)
            }
        }
        
    }
    
    public func tableView(_ tableView: UITableView, canEditRowAt indexPath: IndexPath) -> Bool {
        return alternativeLocationEditable && indexPath.row > searchResultLocations.count && indexPath.row <= alternativeLocationCount + searchResultLocations.count
    }
    
    public func tableView(_ tableView: UITableView, commit editingStyle: UITableViewCellEditingStyle, forRowAt indexPath: IndexPath) {
        if editingStyle == .delete {
            let cell = tableView.cellForRow(at: indexPath) as! LocationCell
            let locationItem = cell.locationItem!
            let index = indexPath.row - 1 - searchResultLocations.count
            alternativeLocations?.remove(at: index)
            
            alternativeLocationDidDelete(locationItem: locationItem)
            
            tableView.deleteRows(at: [indexPath], with: .automatic)
        }
    }
    
}

extension LocationPicker: MKMapViewDelegate {
    
    // MARK: Map View Delegate
    
    public func mapView(_ mapView: MKMapView, regionWillChangeAnimated animated: Bool) {
        if !animated {
            UIView.animate(withDuration: 0.35, delay: 0, options: .curveEaseOut, animations: {
                self.pinView.frame.origin.y -= self.pinViewImageHeight / 2
                }, completion: nil)
        }
    }
    
    public func mapView(_ mapView: MKMapView, regionDidChangeAnimated animated: Bool) {
        longitudinalDistance = getLongitudinalDistance(fromMapRect: mapView.visibleMapRect)
        if mapViewCenterChanged {
            mapViewCenterChanged = false
            let revisedCoordinate = gcjToWgs(coordinate: mapView.centerCoordinate)
            reverseGeocodeLocation(CLLocation(latitude: revisedCoordinate.latitude, longitude: revisedCoordinate.longitude))
        }
        
        if !animated {
            UIView.animate(withDuration: 0.35, delay: 0, options: .curveEaseOut, animations: {
                self.pinView.frame.origin.y += self.pinViewImageHeight / 2
                }, completion: nil)
        }
    }
    
}

extension LocationPicker: CLLocationManagerDelegate {
    
    // MARK: Location Manager Delegate
    
    public func locationManager(_ manager: CLLocationManager, didFailWithError error: NSError) {
        print(error)
    }
    
    public func locationManager(_ manager: CLLocationManager, didUpdateLocations locations: [CLLocation]) {
        if (tableView.indexPathForSelectedRow as NSIndexPath?)?.row == 0 {
            let currentLocation = locations[0]
            reverseGeocodeLocation(currentLocation)
            if #available(iOS 9.0, *) {
            } else {
                locationManager.stopUpdatingLocation()
            }
        }
    }
    
}<|MERGE_RESOLUTION|>--- conflicted
+++ resolved
@@ -268,7 +268,6 @@
     public var tableViewBackgroundColor = #colorLiteral(red: 1, green: 1, blue: 1, alpha: 1)
     
         /// The color of the icon showed in current location cell. __Default__ is __`UIColor(hue: 0.447, saturation: 0.731, brightness: 0.569, alpha: 1)`__
-//    public var currentLocationIconColor = UIColor(hue: 0.447, saturation: 0.731, brightness: 0.569, alpha: 1)
     public var currentLocationIconColor = #colorLiteral(red: 0.1176470588, green: 0.5098039216, blue: 0.3568627451, alpha: 1)
     
         /// The color of the icon showed in search result location cells. __Default__ is __`UIColor(hue: 0.447, saturation: 0.731, brightness: 0.569, alpha: 1)`__
@@ -569,7 +568,7 @@
      
      - parameter locationItem:      An instance of `LocationItem`
      */
-    public func shouldShowSearchResult(mapItem: MKMapItem) -> Bool {
+    public func shouldShowSearchResult(forMapItem: MKMapItem) -> Bool {
         return true
     }
     
@@ -634,16 +633,12 @@
     
     // MARK: Location Handlers
     
-<<<<<<< HEAD
+    /**
+     Set the given LocationItem as the currently selected one. This will update the searchBar and show the map if possible.
+     
+     - parameter locationItem:      An instance of `LocationItem`
+     */
     private func selectLocationItem(_ locationItem: LocationItem) {
-=======
-    /**
-     Set the given LocationItem as the currently selected one. This will update the searchBar and show the map if possible.
-     
-     - parameter locationItem:      An instance of `LocationItem`
-     */
-    public func selectLocationItem(locationItem: LocationItem) {
->>>>>>> e5504a40
         selectedLocationItem = locationItem
         searchBar.text = locationItem.name
         if let coordinate = locationItem.coordinate {
@@ -871,7 +866,7 @@
                 }
                 
                 self.searchResultLocations = localSearchResponse.mapItems.filter({ (mapItem) -> Bool in
-                    return self.shouldShowSearchResult(mapItem)
+                    return self.shouldShowSearchResult(forMapItem: mapItem)
                 }).map({ LocationItem(mapItem: $0) })
                 
                 if self.allowArbitraryLocation {
