//
//  LocationPicker.swift
//  LocationPicker
//
//  Created by Jerome Tan on 3/28/16.
//
//  The MIT License (MIT)
//
//  Copyright (c) 2016 Jerome Tan
//
//  Permission is hereby granted, free of charge, to any person obtaining a copy
//  of this software and associated documentation files (the "Software"), to deal
//  in the Software without restriction, including without limitation the rights
//  to use, copy, modify, merge, publish, distribute, sublicense, and/or sell
//  copies of the Software, and to permit persons to whom the Software is
//  furnished to do so, subject to the following conditions:
//
//  The above copyright notice and this permission notice shall be included in all
//  copies or substantial portions of the Software.
//
//  THE SOFTWARE IS PROVIDED "AS IS", WITHOUT WARRANTY OF ANY KIND, EXPRESS OR
//  IMPLIED, INCLUDING BUT NOT LIMITED TO THE WARRANTIES OF MERCHANTABILITY,
//  FITNESS FOR A PARTICULAR PURPOSE AND NONINFRINGEMENT. IN NO EVENT SHALL THE
//  AUTHORS OR COPYRIGHT HOLDERS BE LIABLE FOR ANY CLAIM, DAMAGES OR OTHER
//  LIABILITY, WHETHER IN AN ACTION OF CONTRACT, TORT OR OTHERWISE, ARISING FROM,
//  OUT OF OR IN CONNECTION WITH THE SOFTWARE OR THE USE OR OTHER DEALINGS IN THE
//  SOFTWARE.

import UIKit
import MapKit

open class LocationPicker: UIViewController, UIGestureRecognizerDelegate {
    
    // MARK: Types
    
    public enum NavigationItemOrientation {
        case left
        case right
    }
    
    public enum LocationType: Int {
        case currentLocation
        case searchLocation
        case alternativeLocation
    }
    
    
    // MARK: - Completion closures
    
    /**
     Completion closure executed after everytime user select a location.
     
     - important:
     If you override `func locationDidSelect(locationItem: LocationItem)` without calling `super`, this closure would not be called.
     
     - Note:
     This closure would be executed multiple times, because user may change selection before final decision.
     
     To get user's final decition, use `var pickCompletion` instead.
     
     Alternatively, the same result can be achieved by:
     * Delegate
     1. conform to `protocol LocationPickerDelegate`
     2. set the `var delegate`
     3. implement `func locationDidSelect(locationItem: LocationItem)`
     * Overrride
     1. create a subclass of `class LocationPicker`
     2. override `func locationDidSelect(locationItem: LocationItem)`
     
     - SeeAlso:
     `var pickCompletion: ((LocationItem) -> Void)?`
     
     `func locationDidSelect(locationItem: LocationItem)`
     
     `protocol LocationPickerDelegate`
     */
    public var selectCompletion: ((LocationItem) -> Void)?
    
    /**
     Completion closure executed after user finally pick a location.
     
     - important:
     If you override `func locationDidPick(locationItem: LocationItem)` without calling `super`, this closure would not be called.
     
     - Note:
     This closure would be executed only once in `func viewWillDisappear(animated: Bool)` before this instance of `LocationPicker` dismissed.
     
     To get user's every selection, use `var selectCompletion` instead.
     
     Alternatively, the same result can be achieved by:
     * Delegate
     1. conform to `protocol LocationPickerDelegate`
     2. set the `var delegate`
     3. implement `func locationDidPick(locationItem: LocationItem)`
     * Override
     1. create a subclass of `class LocationPicker`
     2. override `func locationDidPick(locationItem: LocationItem)`
     
     - SeeAlso:
     `var selectCompletion: ((LocationItem) -> Void)?`
     
     `func locationDidPick(locationItem: LocationItem)`
     
     `protocol LocationPickerDelegate`
     */
    public var pickCompletion: ((LocationItem) -> Void)?
    
    /**
     Completion closure executed after user delete an alternative location.
     
     - important:
     If you override `func alternativeLocationDidDelete(locationItem: LocationItem)` without calling `super`, this closure would not be called.
     
     - Note:
     This closure would be executed when user delete a location cell from `tableView`.
     
     User can only delete the location provided in `var alternativeLocations` or `dataSource` method `alternativeLocationAtIndex(index: Int) -> LocationItem`.
     
     Alternatively, the same result can be achieved by:
     * Delegate
     1. conform to `protocol LocationPickerDataSource`
     2. set the `var dataSource`
     3. implement `func commitAlternativeLocationDeletion(locationItem: LocationItem)`
     * Override
     1. create a subclass of `class LocationPicker`
     2. override `func alternativeLocationDidDelete(locationItem: LocationItem)`
     
     - SeeAlso:
     `func alternativeLocationDidDelete(locationItem: LocationItem)`
     
     `protocol LocationPickerDataSource`
     */
    public var deleteCompletion: ((LocationItem) -> Void)?
    
    /**
     Handler closure executed when user try to fetch current location without location access.
     
     - important:
     If you override `func locationDidDeny(locationPicker: LocationPicker)` without calling `super`, this closure would not be called.
     
     - Note:
     If this neither this closure is not set and the delegate method with the same purpose is not provided, an alert view controller will be presented, you can configure it using `func setLocationDeniedAlertControllerTitle` or provide a fully cutomized `UIAlertController` to `var locationDeniedAlertController`.
     
     Alternatively, the same result can be achieved by:
     * Delegate
     1. conform to `protocol LocationPickerDelegate`
     2. set the `var delegate`
     3. implement `func locationDidDeny(locationPicker: LocationPicker)`
     * Override
     1. create a subclass of `class LocationPicker`
     2. override `func locationDidDeny(locationPicker: LocationPicker)`
     
     - SeeAlso:
     `func locationDidDeny(locationPicker: LocationPicker)`
     
     `protocol LocationPickerDelegate`
     
     `var locationDeniedAlertController`
     
     `func setLocationDeniedAlertControllerTitle`
     
     */
    public var locationDeniedHandler: ((LocationPicker) -> Void)?
    
    
    // MARK: Optional varaiables
    
    /// Delegate of `protocol LocationPickerDelegate`
    public var delegate: LocationPickerDelegate?
    
    /// DataSource of `protocol LocationPickerDataSource`
    public var dataSource: LocationPickerDataSource?
    
    /**
     Locations that show in the location list.
     
     - Note:
     Alternatively, `LocationPicker` can obtain locations via DataSource:
     1. conform to `protocol LocationPickerDataSource`
     2. set the `var dataSource`
     3. implement `func numberOfAlternativeLocations() -> Int` to tell the `tableView` how many rows to display
     4. implement `func alternativeLocationAtIndex(index: Int) -> LocationItem`
     
     - SeeAlso:
     `func numberOfAlternativeLocations() -> Int`
     
     `func alternativeLocationAtIndex(index: Int) -> LocationItem`
     
     `protocol LocationPickerDataSource`
     */
    public var alternativeLocations: [LocationItem]?
    
    /**
     Alert Controller shows when user try to fetch current location without location permission.
     
     - Note:
     If you are content with the default alert controller, don't set this property, just change the text in it by calling `func setLocationDeniedAlertControllerTitle` or change the following text directly.
     
            var locationDeniedAlertTitle
            var locationDeniedAlertMessage
            var locationDeniedGrantText
            var locationDeniedCancelText
     
     - SeeAlso:
     `func setLocationDeniedAlertControllerTitle`
     
     `var locationDeniedHandler: ((LocationPicker) -> Void)?`
     
     `func locationDidDeny(locationPicker: LocationPicker)`
     
     `protocol LocationPickerDelegate`
     */
    public var locationDeniedAlertController: UIAlertController?
    
    
    /**
     Allows the selection of locations that did not match or exactly match search results.
     
     - Note:
     If an arbitrary location is selected, its coordinate in `LocationItem` will be `nil`. __Default__ is __`false`__.
    */
    public var isAllowArbitraryLocation = false
    
    
    // MARK: UI Customizations
    
    /// Text that indicates user's current location. __Default__ is __`"Current Location"`__.
    public var currentLocationText = "Current Location"
    
    /// Text of search bar's placeholder. __Default__ is __`"Search for location"`__.
    public var searchBarPlaceholder = "Search for location"
    
    /// Text of location denied alert title. __Default__ is __`"Location access denied"`__
    public var locationDeniedAlertTitle = "Location access denied"
    
    /// Text of location denied alert message. __Default__ is __`"Grant location access to use current location"`__
    public var locationDeniedAlertMessage = "Grant location access to use current location"
    
    /// Text of location denied alert _Grant_ button. __Default__ is __`"Grant"`__
    public var locationDeniedGrantText = "Grant"
    
    /// Text of location denied alert _Cancel_ button. __Default__ is __`"Cancel"`__
    public var locationDeniedCancelText = "Cancel"
    
    
    /// Longitudinal distance in meters that the map view shows when user select a location and before zoom in or zoom out. __Default__ is __`1000`__.
    public var defaultLongitudinalDistance: Double = 1000
    
    /// Distance in meters that is used to search locations. __Default__ is __`10000`__
    public var searchDistance: Double = 10000
    
        /// Default coordinate to use when current location information is not available. If not set, none is used.
    public var defaultSearchCoordinate: CLLocationCoordinate2D?
    
    
    /// `mapView.zoomEnabled` will be set to this property's value after view is loaded. __Default__ is __`true`__
    public var isMapViewZoomEnabled = true
    
    /// `mapView.showsUserLocation` is set to this property's value after view is loaded. __Default__ is __`true`__
    public var isMapViewShowsUserLocation = true
    
    /// `mapView.scrollEnabled` is set to this property's value after view is loaded. __Default__ is __`true`__
    public var isMapViewScrollEnabled = true
    
    /// Whether redirect to the exact coordinate after queried. __Default__ is __`true`__
    public var isRedirectToExactCoordinate = true
    
    /// Whether redirect to the exact coordinate after queried. __Default__ is __`true`__
    public var isRedirectToExactCoordinate = true
    
    /**
     Whether the locations provided in `var alternativeLocations` or obtained from `func alternativeLocationAtIndex(index: Int) -> LocationItem` can be deleted. __Default__ is __`false`__
     - important:
     If this property is set to `true`, remember to update your models by closure, delegate, or override.
     */
    public var isAlternativeLocationEditable = false
    
    /**
     Whether to force reverse geocoding or not. If this property is set to `true`, the location will be reverse geocoded. This is helpful if you require an exact location (e.g. providing street), but the user just searched for a town name.
     The default behavior is to not geocode any additional search result.
     */
    public var isForceReverseGeocoding = false
    
    
    /// `tableView.backgroundColor` is set to this property's value afte view is loaded. __Default__ is __`UIColor.whiteColor()`__
    public var tableViewBackgroundColor = #colorLiteral(red: 1, green: 1, blue: 1, alpha: 1)
    
    /// The color of the icon showed in current location cell. __Default__ is __`UIColor(hue: 0.447, saturation: 0.731, brightness: 0.569, alpha: 1)`__
    public var currentLocationIconColor = #colorLiteral(red: 0.1176470588, green: 0.5098039216, blue: 0.3568627451, alpha: 1)
    
    /// The color of the icon showed in search result location cells. __Default__ is __`UIColor(hue: 0.447, saturation: 0.731, brightness: 0.569, alpha: 1)`__
    public var searchResultLocationIconColor = #colorLiteral(red: 0.1176470588, green: 0.5098039216, blue: 0.3568627451, alpha: 1)
    
    /// The color of the icon showed in alternative location cells. __Default__ is __`UIColor(hue: 0.447, saturation: 0.731, brightness: 0.569, alpha: 1)`__
    public var alternativeLocationIconColor = #colorLiteral(red: 0.1176470588, green: 0.5098039216, blue: 0.3568627451, alpha: 1)
    
    /// The color of the pin showed in the center of map view. __Default__ is __`UIColor(hue: 0.447, saturation: 0.731, brightness: 0.569, alpha: 1)`__
    public var pinColor = #colorLiteral(red: 0.1176470588, green: 0.5098039216, blue: 0.3568627451, alpha: 1)
    
    /// The color of primary text color. __Default__ is __`UIColor(colorLiteralRed: 0.34902, green: 0.384314, blue: 0.427451, alpha: 1)`__
    public var primaryTextColor = #colorLiteral(red: 0.34902, green: 0.384314, blue: 0.427451, alpha: 1)
    
    /// The color of secondary text color. __Default__ is __`UIColor(colorLiteralRed: 0.541176, green: 0.568627, blue: 0.584314, alpha: 1)`__
    public var secondaryTextColor = #colorLiteral(red: 0.541176, green: 0.568627, blue: 0.584314, alpha: 1)
    
    
    /// The image of the icon showed in current location cell. If this property is set, the `var currentLocationIconColor` won't be adopted.
    public var currentLocationIcon: UIImage? = nil
    
    /// The image of the icon showed in search result location cells. If this property is set, the `var searchResultLocationIconColor` won't be adopted.
    public var searchResultLocationIcon: UIImage? = nil
    
    /// The image of the icon showed in alternative location cells. If this property is set, the `var alternativeLocationIconColor` won't be adopted.
    public var alternativeLocationIcon: UIImage? = nil
    
    /// The image of the pin showed in the center of map view. If this property is set, the `var pinColor` won't be adopted.
    public var pinImage: UIImage? = nil
    
    
    // MARK: - UI Elements
    
    public let searchBar = UISearchBar()
    public let tableView = UITableView()
    public let mapView = MKMapView()
    public let pinView = UIImageView()
    
    public private(set) var barButtonItems: (doneButtonItem: UIBarButtonItem, cancelButtonItem: UIBarButtonItem)?
    
    
    // MARK: Attributes
    
    fileprivate let locationManager = CLLocationManager()
    private let geocoder = CLGeocoder()
    
    fileprivate var selectedLocationItem: LocationItem?
    fileprivate var searchResultLocations = [LocationItem]()
    
    fileprivate var alternativeLocationCount: Int {
        get {
            return alternativeLocations?.count ?? dataSource?.numberOfAlternativeLocations() ?? 0
        }
    }
    
    
    /// This property is used to record the longitudinal distance of the map view. This is neccessary because when user zoom in or zoom out the map view, func showMapViewWithCenterCoordinate(coordinate: CLLocationCoordinate2D, WithDistance distance: Double) will reset the region of the map view.
    public var longitudinalDistance: Double!
    
    
    /// This property is used to record whether the map view center changes. This is neccessary because private func showMapViewWithCenterCoordinate(coordinate: CLLocationCoordinate2D, WithDistance distance: Double) would trigger func mapView(mapView: MKMapView, regionDidChangeAnimated animated: Bool) which calls func reverseGeocodeLocation(location: CLLocation), and this method calls private func showMapViewWithCenterCoordinate(coordinate: CLLocationCoordinate2D, WithDistance distance: Double) back, this would lead to an infinite loop.
    public var isMapViewCenterChanged = false
    
    private var mapViewHeightConstraint: NSLayoutConstraint!
    private var mapViewHeight: CGFloat {
        get {
            return view.frame.width / 3 * 2
        }
    }
    
    private var pinViewCenterYConstraint: NSLayoutConstraint!
    fileprivate var pinViewImageHeight: CGFloat {
        get {
            return pinView.image!.size.height
        }
    }
    
    
    // MARK: Customs
    
    /**
     Add two bar buttons that confirm and cancel user's location pick.
     
     - important:
     If this method is called, only when user tap done button can the pick closure, method and delegate method be called.
     If you don't provide `UIBarButtonItem` object, default system style bar button will be used.
     
     - Note:
     You don't need to set the `target` and `action` property of the buttons, `LocationPicker` will handle the dismission of this view controller.
     
     - parameter doneButtonItem:      An `UIBarButtonItem` tapped to confirm selection, default is a _Done_ `barButtonSystemItem`
     - parameter cancelButtonItem:    An `UIBarButtonITem` tapped to cancel selection, default is a _Cancel_ `barButtonSystemItem`
     - parameter doneButtonOrientation: The direction of the done button, default is `.Right`
     */
    public func addBarButtons(doneButtonItem: UIBarButtonItem? = nil,
                           cancelButtonItem: UIBarButtonItem? = nil,
                           doneButtonOrientation: NavigationItemOrientation = .right) {
        let doneButtonItem = doneButtonItem ?? UIBarButtonItem(barButtonSystemItem: .done, target: nil, action: nil)
        doneButtonItem.isEnabled = false
        doneButtonItem.target = self
        doneButtonItem.action = #selector(doneButtonDidTap(barButtonItem:))
        
        let cancelButtonItem = cancelButtonItem ?? UIBarButtonItem(barButtonSystemItem: .cancel, target: nil, action: nil)
        cancelButtonItem.target = self
        cancelButtonItem.action = #selector(cancelButtonDidTap(barButtonItem:))
        
        switch doneButtonOrientation {
        case .right:
            navigationItem.leftBarButtonItem = cancelButtonItem
            navigationItem.rightBarButtonItem = doneButtonItem
        case .left:
            navigationItem.leftBarButtonItem = doneButtonItem
            navigationItem.rightBarButtonItem = cancelButtonItem
        }
        
        barButtonItems = (doneButtonItem, cancelButtonItem)
    }
    
    /**
     If you are content with the icons provided in `LocaitonPicker` but not with the colors, you can change them by calling this method.
     
     This mehod can also change the color of text color all over the UI.
     
     - Note:
     You can set the color of three icons and the pin in map view by setting the attributes listed below, but to keep the UI consistent, this is not recommanded.
     
            var currentLocationIconColor
            var searchResultLocationIconColor
            var alternativeLocationIconColor
            var pinColor
     
     If you are not satisified with the shape of icons and pin image, you can change them by setting the attributes below.
     
            var currentLocationIconImage
            var searchResultLocationIconImage
            var alternativeLocationIconImage
            var pinImage
     
     - parameter themeColor:         The color of all icons
     - parameter primaryTextColor:   The color of primary text
     - parameter secondaryTextColor: The color of secondary text
     */
    public func setColors(themeColor: UIColor? = nil, primaryTextColor: UIColor? = nil, secondaryTextColor: UIColor? = nil) {
        self.currentLocationIconColor = themeColor ?? self.currentLocationIconColor
        self.searchResultLocationIconColor = themeColor ?? self.searchResultLocationIconColor
        self.alternativeLocationIconColor = themeColor ?? self.alternativeLocationIconColor
        self.pinColor = themeColor ?? self.pinColor
        self.primaryTextColor = primaryTextColor ?? self.primaryTextColor
        self.secondaryTextColor = secondaryTextColor ?? self.secondaryTextColor
    }
    
    /**
     Set text of alert controller presented when user try to get current location but denied app's authorization.
     
     If you are content with the default alert controller provided by `LocationPicker`, just call this method to change the alert text to your any language you like.
     
     - Note: 
     If you are not satisfied with the default alert controller, just set `var locationDeniedAlertController` to your fully customized alert controller. If you don't want to present an alert controller at all in such situation, you can customize the behavior of `LocationPicker` by setting closure, using delegate or overriding.
     
     - parameter title:      Text of location denied alert title
     - parameter message:    Text of location denied alert message
     - parameter grantText:  Text of location denied alert _Grant_ button text
     - parameter cancelText: Text of location denied alert _Cancel_ button text
     */
    public func setLocationDeniedAlertControllerTexts(title: String? = nil, message: String? = nil, grantText: String? = nil, cancelText: String? = nil) {
        self.locationDeniedAlertTitle = title ?? self.locationDeniedAlertTitle
        self.locationDeniedAlertMessage = message ?? self.locationDeniedAlertMessage
        self.locationDeniedGrantText = grantText ?? self.locationDeniedGrantText
        self.locationDeniedCancelText = cancelText ?? self.locationDeniedCancelText
    }
    
    
    /**
     Decide if an item from MKLocalSearch should be displayed or not
     
     - parameter locationItem:      An instance of `LocationItem`
     */
    open func shouldShowSearchResult(for mapItem: MKMapItem) -> Bool {
        return true
    }
    
    
    // MARK: - View Controller
    
    open override func viewDidLoad() {
        super.viewDidLoad()
        
        longitudinalDistance = defaultLongitudinalDistance
        
        setupLocationManager()
        setupViews()
        layoutViews()
    }
    
    open override func viewWillDisappear(_ animated: Bool) {
        super.viewWillDisappear(animated)
        
        guard barButtonItems?.doneButtonItem == nil else { return }
        
        if let locationItem = selectedLocationItem {
            locationDidPick(locationItem: locationItem)
        }
    }
    
    
    // MARK: Initializations
    
    private func setupLocationManager() {
        locationManager.delegate = self
        locationManager.desiredAccuracy = kCLLocationAccuracyBest
        locationManager.distanceFilter = 10
        if #available(iOS 9.0, *) {
            locationManager.requestLocation()
        } else {
            locationManager.startUpdatingLocation()
        }
    }
    
    private func setupViews() {
        view.backgroundColor = #colorLiteral(red: 1, green: 1, blue: 1, alpha: 1)    // the background color of view needs to be set because this color would affect the color of navigation bar if it is translucent.
        
        searchBar.delegate = self
        searchBar.placeholder = searchBarPlaceholder
        let textFieldInsideSearchBar = searchBar.value(forKey: "searchField") as! UITextField
        textFieldInsideSearchBar.textColor = primaryTextColor
        
        tableView.delegate = self
        tableView.dataSource = self
        tableView.keyboardDismissMode = .onDrag
        tableView.backgroundColor = tableViewBackgroundColor
        
        mapView.isZoomEnabled = isMapViewZoomEnabled
        mapView.isRotateEnabled = false
        mapView.isPitchEnabled = false
        mapView.isScrollEnabled = isMapViewScrollEnabled
        mapView.showsUserLocation = isMapViewShowsUserLocation
        mapView.delegate = self
        
        pinView.image = pinImage ?? StyleKit.imageOfPinIconFilled(color: pinColor)
        
        if isMapViewScrollEnabled {
            let panGestureRecognizer = UIPanGestureRecognizer(target: self, action: #selector(panGestureInMapViewDidRecognize(panGestureRecognizer:)))
            panGestureRecognizer.delegate = self
            mapView.addGestureRecognizer(panGestureRecognizer)
        }
        
        view.addSubview(searchBar)
        view.addSubview(tableView)
        view.addSubview(mapView)
        mapView.addSubview(pinView)
    }
    
    private func layoutViews() {
        searchBar.translatesAutoresizingMaskIntoConstraints = false
        tableView.translatesAutoresizingMaskIntoConstraints = false
        mapView.translatesAutoresizingMaskIntoConstraints = false
        pinView.translatesAutoresizingMaskIntoConstraints = false
        
        if #available(iOS 9.0, *) {
            searchBar.topAnchor.constraint(equalTo: topLayoutGuide.bottomAnchor).isActive = true
            searchBar.leadingAnchor.constraint(equalTo: view.leadingAnchor).isActive = true
            searchBar.trailingAnchor.constraint(equalTo: view.trailingAnchor).isActive = true
            
            tableView.topAnchor.constraint(equalTo: searchBar.bottomAnchor).isActive = true
            tableView.leadingAnchor.constraint(equalTo: searchBar.leadingAnchor).isActive = true
            tableView.trailingAnchor.constraint(equalTo: searchBar.trailingAnchor).isActive = true
            
            mapView.topAnchor.constraint(equalTo: tableView.bottomAnchor).isActive = true
            mapView.leadingAnchor.constraint(equalTo: tableView.leadingAnchor).isActive = true
            mapView.trailingAnchor.constraint(equalTo: tableView.trailingAnchor).isActive = true
            mapView.bottomAnchor.constraint(equalTo: bottomLayoutGuide.topAnchor).isActive = true
            
            mapViewHeightConstraint = mapView.heightAnchor.constraint(equalToConstant: 0)
            mapViewHeightConstraint.isActive = true
            
            pinView.centerXAnchor.constraint(equalTo: mapView.centerXAnchor).isActive = true
            pinViewCenterYConstraint = pinView.centerYAnchor.constraint(equalTo: mapView.centerYAnchor, constant: -pinViewImageHeight / 2)
            pinViewCenterYConstraint.isActive = true
        } else {
            NSLayoutConstraint(item: searchBar, attribute: .top, relatedBy: .equal, toItem: topLayoutGuide, attribute: .bottom, multiplier: 1, constant: 0).isActive = true
            NSLayoutConstraint(item: searchBar, attribute: .leading, relatedBy: .equal, toItem: view, attribute: .leading, multiplier: 1, constant: 0).isActive = true
            NSLayoutConstraint(item: searchBar, attribute: .trailing, relatedBy: .equal, toItem: view, attribute: .trailing, multiplier: 1, constant: 0).isActive = true
            
            NSLayoutConstraint(item: tableView, attribute: .top, relatedBy: .equal, toItem: searchBar, attribute: .bottom, multiplier: 1, constant: 0).isActive = true
            NSLayoutConstraint(item: tableView, attribute: .leading, relatedBy: .equal, toItem: searchBar, attribute: .leading, multiplier: 1, constant: 0).isActive = true
            NSLayoutConstraint(item: tableView, attribute: .trailing, relatedBy: .equal, toItem: searchBar, attribute: .trailing, multiplier: 1, constant: 0).isActive = true
            
            NSLayoutConstraint(item: mapView, attribute: .top, relatedBy: .equal, toItem: tableView, attribute: .bottom, multiplier: 1, constant: 0).isActive = true
            NSLayoutConstraint(item: mapView, attribute: .leading, relatedBy: .equal, toItem: tableView, attribute: .leading, multiplier: 1, constant: 0).isActive = true
            NSLayoutConstraint(item: mapView, attribute: .trailing, relatedBy: .equal, toItem: tableView, attribute: .trailing, multiplier: 1, constant: 0).isActive = true
            NSLayoutConstraint(item: mapView, attribute: .bottom, relatedBy: .equal, toItem: bottomLayoutGuide, attribute: .top, multiplier: 1, constant: 0).isActive = true
            
            mapViewHeightConstraint = NSLayoutConstraint(item: mapView, attribute: .height, relatedBy: .equal, toItem: nil, attribute: .height, multiplier: 1, constant: 0)
            mapViewHeightConstraint.isActive = true
            
            NSLayoutConstraint(item: pinView, attribute: .centerX, relatedBy: .equal, toItem: mapView, attribute: .centerX, multiplier: 1, constant: 0).isActive = true
            pinViewCenterYConstraint = NSLayoutConstraint(item: pinView, attribute: .centerY, relatedBy: .equal, toItem: mapView, attribute: .centerY, multiplier: 1, constant: -pinViewImageHeight / 2)
            pinViewCenterYConstraint.isActive = true
        }
    }
    
    
    // MARK: Gesture Recognizer
    
    func panGestureInMapViewDidRecognize(panGestureRecognizer: UIPanGestureRecognizer) {
        switch(panGestureRecognizer.state) {
        case .began:
            isMapViewCenterChanged = true
            selectedLocationItem = nil
            geocoder.cancelGeocode()
            
            searchBar.text = nil
            if let indexPathForSelectedRow = tableView.indexPathForSelectedRow {
                tableView.deselectRow(at: indexPathForSelectedRow, animated: true)
            }
            if let doneButtonItem = barButtonItems?.doneButtonItem {
                doneButtonItem.isEnabled = false
            }
        default:
            break
        }
    }
    
    public func gestureRecognizer(_ gestureRecognizer: UIGestureRecognizer, shouldRecognizeSimultaneouslyWith otherGestureRecognizer: UIGestureRecognizer) -> Bool {
        return true
    }
    
    
    // MARK: Buttons
    
    func doneButtonDidTap(barButtonItem: UIBarButtonItem) {
        if let locationItem = selectedLocationItem {
            dismiss(animated: true, completion: nil)
            locationDidPick(locationItem: locationItem)
        }
    }
    
    func cancelButtonDidTap(barButtonItem: UIBarButtonItem) {
        dismiss(animated: true, completion: nil)
    }
    
    
    // MARK: UI Mainipulations
    
    private func showMapView(withCenter coordinate: CLLocationCoordinate2D, distance: Double) {
        mapViewHeightConstraint.constant = mapViewHeight
        
        let coordinateRegion = MKCoordinateRegionMakeWithDistance(coordinate, 0 , distance)
        mapView.setRegion(coordinateRegion, animated: true)
    }
    
    fileprivate func closeMapView() {
        mapViewHeightConstraint.constant = 0
    }
    
    
    // MARK: Location Handlers
    
    /**
     Set the given LocationItem as the currently selected one. This will update the searchBar and show the map if possible.
     
     - parameter locationItem:      An instance of `LocationItem`
     */
    public func selectLocationItem(_ locationItem: LocationItem) {
        selectedLocationItem = locationItem
        searchBar.text = locationItem.name
        if let coordinate = locationItem.coordinate {
            showMapView(withCenter: coordinateObject(fromTuple: coordinate), distance: longitudinalDistance)
        } else {
            closeMapView()
        }
        
        barButtonItems?.doneButtonItem.isEnabled = true
        locationDidSelect(locationItem: locationItem)
    }
    
    fileprivate func reverseGeocodeLocation(_ location: CLLocation) {
        geocoder.cancelGeocode()
        geocoder.reverseGeocodeLocation(location, completionHandler: { (placemarks, error) -> Void in
            guard error == nil else {
                print(error)
                return
            }
            guard let placemarks = placemarks else { return }
<<<<<<< HEAD
            
            var placemark = placemarks[0]
            if !self.isRedirectToExactCoordinate {
                var addressDictionary = [String : Any]()
                placemark.addressDictionary?.forEach({ addressDictionary[$0.key.base as! String] = $0.value })
                placemark = MKPlacemark(coordinate: location.coordinate, addressDictionary: addressDictionary)
            }

            if !self.searchBar.isFirstResponder {
=======
            
            var placemark = placemarks[0]
            if !self.isRedirectToExactCoordinate {
                placemark = MKPlacemark(coordinate: location.coordinate, addressDictionary: placemark.addressDictionary as? [String : NSObject])
            }
            
            if !self.searchBar.isFirstResponder() {
>>>>>>> e1d6ff2c
                let mapItem = MKMapItem(placemark: MKPlacemark(placemark: placemark))
                self.selectLocationItem(LocationItem(mapItem: mapItem))
            }
        })
    }
    
}


// MARK: - Callbacks

extension LocationPicker {
    
    /**
     This method would be called everytime user select a location including the change of region of the map view.
     
     - important:
     This method includes the following codes:
     
     selectCompletion?(locationItem)
     delegate?.locationDidSelect?(locationItem)
     
     So, if you override it without calling `super.locationDidSelect(locationItem)`, completion closure and delegate method would not be called.
     
     - Note:
     This method would be called multiple times, because user may change selection before final decision.
     
     To do something with user's final decition, use `func locationDidPick(locationItem: LocationItem)` instead.
     
     Alternatively, the same result can be achieved by:
     * Closure
     1. set `var selectCompletion`
     * Delegate
     1. conform to `protocol LocationPickerDelegate`
     2. set the `var delegate`
     3. implement `func locationDidPick(locationItem: LocationItem)`
     
     - SeeAlso:
     `var selectCompletion: ((LocationItem) -> Void)?`
     
     `func locationDidPick(locationItem: LocationItem)`
     
     `protocol LocationPickerDelegate`
     
     - parameter locationItem: The location item user selected
     */
    open func locationDidSelect(locationItem: LocationItem) {
        selectCompletion?(locationItem)
        delegate?.locationDidSelect?(locationItem: locationItem)
    }
    
    /**
     This method would be called after user finally pick a location.
     
     - important:
     This method includes the following codes:
     
     pickCompletion?(locationItem)
     delegate?.locationDidPick?(locationItem)
     
     So, if you override it without calling `super.locationDidPick(locationItem)`, completion closure and delegate method would not be called.
     
     - Note:
     This method would be called only once in `func viewWillDisappear(animated: Bool)` before this instance of `LocationPicker` dismissed.
     
     To get user's every selection, use `func locationDidSelect(locationItem: LocationItem)` instead.
     
     Alternatively, the same result can be achieved by:
     * Closure
     1. set `var pickCompletion`
     * Delegate
     1. conform to `protocol LocationPickerDelegate`
     2. set the `var delegate`
     3. implement `func locationDidPick(locationItem: LocationItem)`
     
     - SeeAlso:
     `var pickCompletion: ((LocationItem) -> Void)?`
     
     `func locationDidSelect(locationItem: LocationItem)`
     
     `protocol LocationPickerDelegate`
     
     - parameter locationItem: The location item user picked
     */
    open func locationDidPick(locationItem: LocationItem) {
        pickCompletion?(locationItem)
        delegate?.locationDidPick?(locationItem: locationItem)
    }
    
    /**
     This method would be called after user delete an alternative location.
     
     - important:
     This method includes the following codes:
     
     deleteCompletion?(locationItem)
     dataSource?.commitAlternativeLocationDeletion?(locationItem)
     
     So, if you override it without calling `super.alternativeLocationDidDelete(locationItem)`, completion closure and delegate method would not be called.
     
     - Note:
     This method would be called when user delete a location cell from `tableView`.
     
     User can only delete the location provided in `var alternativeLocations` or `dataSource` method `alternativeLocationAtIndex(index: Int) -> LocationItem`.
     
     Alternatively, the same result can be achieved by:
     * Closure
     1. set `var deleteCompletion`
     * Delegate
     1. conform to `protocol LocationPickerDataSource`
     2. set the `var dataSource`
     3. implement `func commitAlternativeLocationDeletion(locationItem: LocationItem)`
     
     - SeeAlso:
     `var deleteCompletion: ((LocationItem) -> Void)?`
     
     `protocol LocationPickerDataSource`
     
     - parameter locationItem: The location item needs to be deleted
     */
    open func alternativeLocationDidDelete(locationItem: LocationItem) {
        deleteCompletion?(locationItem)
        dataSource?.commitAlternativeLocationDeletion?(locationItem: locationItem)
    }
    
    /**
     This method would be called when user try to fetch current location without granting location access.
     
     - important:
     This method includes the following codes:
     
     locationDeniedHandler?(self)
     delegate?.locationDidDeny?(self)
     
     So, if you override it without calling `super.locationDidDeny(locationPicker)`, completion closure and delegate method would not be called.
     
     - Note:
     If you wish to present an alert view controller, just ignore this method. You can provide a fully cutomized `UIAlertController` to `var locationDeniedAlertController`, or configure the alert view controller provided by `LocationPicker` using `func setLocationDeniedAlertControllerTitle`.
     
     Alternatively, the same result can be achieved by:
     * Closure
     1. set `var locationDeniedHandler`
     * Delegate
     1. conform to `protocol LocationPickerDelegate`
     2. set the `var delegate`
     3. implement `func locationDidDeny(locationPicker: LocationPicker)`
     
     - SeeAlso:
     `var locationDeniedHandler: ((LocationPicker) -> Void)?`
     
     `protocol LocationPickerDelegate`
     
     `var locationDeniedAlertController`
     
     `func setLocationDeniedAlertControllerTitle`
     
     - parameter locationPicker `LocationPicker` instance that needs to response to user's location request
     */
    public func locationDidDeny(locationPicker: LocationPicker) {
        locationDeniedHandler?(self)
        delegate?.locationDidDeny?(locationPicker: self)
        
        if locationDeniedHandler == nil && delegate?.locationDidDeny == nil {
            if let alertController = locationDeniedAlertController {
                present(alertController, animated: true, completion: nil)
            } else {
                let alertController = UIAlertController(title: locationDeniedAlertTitle, message: locationDeniedAlertMessage, preferredStyle: .alert)
                alertController.addAction(UIAlertAction(title: locationDeniedGrantText, style: .default, handler: { (alertAction) in
                    if let url = URL(string: UIApplicationOpenSettingsURLString) {
                        UIApplication.shared.openURL(url)
                    }
                }))
                alertController.addAction(UIAlertAction(title: locationDeniedCancelText, style: .cancel, handler: nil))
                present(alertController, animated: true, completion: nil)
            }
        }
    }
    
}


// MARK: Search Bar Delegate

extension LocationPicker: UISearchBarDelegate {
    
    public func searchBar(_ searchBar: UISearchBar, textDidChange searchText: String) {
        if searchText.characters.count > 0 {
            let localSearchRequest = MKLocalSearchRequest()
            localSearchRequest.naturalLanguageQuery = searchText
            
            if let currentCoordinate = locationManager.location?.coordinate {
                localSearchRequest.region = MKCoordinateRegionMakeWithDistance(currentCoordinate, searchDistance, searchDistance)
            } else if let defaultSearchCoordinate = defaultSearchCoordinate where CLLocationCoordinate2DIsValid(defaultSearchCoordinate) {
                localSearchRequest.region = MKCoordinateRegionMakeWithDistance(defaultSearchCoordinate, searchDistance, searchDistance)
            }
<<<<<<< HEAD
            MKLocalSearch(request: localSearchRequest).start(completionHandler: { (localSearchResponse, error) -> Void in
=======
            MKLocalSearch(request: localSearchRequest).startWithCompletionHandler({ (localSearchResponse, error) -> Void in
                guard searchText == searchBar.text else {
                    // Ensure that the result is valid for the most recent searched text
                    return
                }
>>>>>>> e1d6ff2c
                guard error == nil,
                    let localSearchResponse = localSearchResponse, localSearchResponse.mapItems.count > 0 else {
                        if self.isAllowArbitraryLocation {
                            let locationItem = LocationItem(locationName: searchText)
                            self.searchResultLocations = [locationItem]
                        } else {
                            self.searchResultLocations = []
                        }
                        self.tableView.reloadData()
                        return
                }
                
                self.searchResultLocations = localSearchResponse.mapItems.filter({ (mapItem) -> Bool in
                    return self.shouldShowSearchResult(for: mapItem)
                }).map({ LocationItem(mapItem: $0) })
                
                if self.isAllowArbitraryLocation {
                    let locationFound = self.searchResultLocations.filter({
                        $0.name.lowercased() == searchText.lowercased()}).count > 0
                    
                    if !locationFound {
                        // Insert arbitrary location without coordinate
                        let locationItem = LocationItem(locationName: searchText)
                        self.searchResultLocations.insert(locationItem, at: 0)
                    }
                }
                
                self.tableView.reloadData()
            })
        } else {
            selectedLocationItem = nil
            searchResultLocations.removeAll()
            tableView.reloadData()
            closeMapView()
            
            if let doneButtonItem = barButtonItems?.doneButtonItem {
                doneButtonItem.isEnabled = false
            }
        }
    }
    
    public func searchBarSearchButtonClicked(_ searchBar: UISearchBar) {
        searchBar.endEditing(true)
    }
    
}


// MARK: Table View Delegate and Data Source

extension LocationPicker: UITableViewDelegate, UITableViewDataSource {
    
    public func numberOfSections(in tableView: UITableView) -> Int {
        return 1
    }
    
    public func tableView(_ tableView: UITableView, numberOfRowsInSection section: Int) -> Int {
        return 1 + searchResultLocations.count + alternativeLocationCount
    }
    
    public func tableView(_ tableView: UITableView, cellForRowAt indexPath: IndexPath) -> UITableViewCell {
        var cell: LocationCell!
        
        if indexPath.row == 0 {
            cell = LocationCell(locationType: .currentLocation, locationItem: nil)
            cell.locationNameLabel.text = currentLocationText
            cell.iconView.image = currentLocationIcon ?? StyleKit.imageOfMapPointerIcon(color: currentLocationIconColor)
        } else if indexPath.row > 0 && indexPath.row <= searchResultLocations.count {
            let index = indexPath.row - 1
            cell = LocationCell(locationType: .searchLocation, locationItem: searchResultLocations[index])
            cell.iconView.image = searchResultLocationIcon ?? StyleKit.imageOfSearchIcon(color: searchResultLocationIconColor)
        } else if indexPath.row > searchResultLocations.count && indexPath.row <= alternativeLocationCount + searchResultLocations.count {
            let index = indexPath.row - 1 - searchResultLocations.count
            let locationItem = (alternativeLocations?[index] ?? dataSource?.alternativeLocation(at: index))!
            cell = LocationCell(locationType: .alternativeLocation, locationItem: locationItem)
            cell.iconView.image = alternativeLocationIcon ?? StyleKit.imageOfPinIcon(color: alternativeLocationIconColor)
        }
        cell.locationNameLabel.textColor = primaryTextColor
        cell.locationAddressLabel.textColor = secondaryTextColor
        
        return cell
    }
    
    public func tableView(_ tableView: UITableView, didSelectRowAt indexPath: IndexPath) {
        searchBar.endEditing(true)
        longitudinalDistance = defaultLongitudinalDistance
        
        if indexPath.row == 0 {
            switch CLLocationManager.authorizationStatus() {
            case .notDetermined:
                locationManager.requestWhenInUseAuthorization()
            case .denied:
                locationDidDeny(locationPicker: self)
                tableView.deselectRow(at: indexPath, animated: true)
                
            default:
                break
            }
            
            if let currentLocation = locationManager.location {
                reverseGeocodeLocation(currentLocation)
            }
        } else {
            let cell = tableView.cellForRow(at: indexPath) as! LocationCell
            let locationItem = cell.locationItem!
            let coordinate = locationItem.coordinate
            if (coordinate != nil && self.isForceReverseGeocoding) {
                reverseGeocodeLocation(CLLocation(latitude: coordinate!.latitude, longitude: coordinate!.longitude))
            } else {
                selectLocationItem(locationItem)
            }
        }
        
    }
    
    public func tableView(_ tableView: UITableView, canEditRowAt indexPath: IndexPath) -> Bool {
        return isAlternativeLocationEditable && indexPath.row > searchResultLocations.count && indexPath.row <= alternativeLocationCount + searchResultLocations.count
    }
    
    public func tableView(_ tableView: UITableView, commit editingStyle: UITableViewCellEditingStyle, forRowAt indexPath: IndexPath) {
        if editingStyle == .delete {
            let cell = tableView.cellForRow(at: indexPath) as! LocationCell
            let locationItem = cell.locationItem!
            let index = indexPath.row - 1 - searchResultLocations.count
            alternativeLocations?.remove(at: index)
            
            alternativeLocationDidDelete(locationItem: locationItem)
            
            tableView.deleteRows(at: [indexPath], with: .automatic)
        }
    }
    
}


// MARK: Map View Delegate

extension LocationPicker: MKMapViewDelegate {
    
    public func mapView(_ mapView: MKMapView, regionWillChangeAnimated animated: Bool) {
        if !animated {
            UIView.animate(withDuration: 0.35, delay: 0, options: .curveEaseOut, animations: {
                self.pinView.frame.origin.y -= self.pinViewImageHeight / 2
                }, completion: nil)
        }
    }
    
<<<<<<< HEAD
    public func mapView(_ mapView: MKMapView, regionDidChangeAnimated animated: Bool) {
        longitudinalDistance = getLongitudinalDistance(fromMapRect: mapView.visibleMapRect)
        if isMapViewCenterChanged {
            isMapViewCenterChanged = false
=======
    public func mapView(mapView: MKMapView, regionDidChangeAnimated animated: Bool) {
        longitudinalDistance = longitudinalDistanceFromMapRect(mapView.visibleMapRect)
        if mapViewCenterChanged {
            mapViewCenterChanged = false
>>>>>>> e1d6ff2c
            if #available(iOS 10, *) {
                let coordinate = mapView.centerCoordinate
                reverseGeocodeLocation(CLLocation(latitude: coordinate.latitude, longitude: coordinate.longitude))
            } else {
<<<<<<< HEAD
                let adjustedCoordinate = gcjToWgs(coordinate: mapView.centerCoordinate)
=======
                let adjustedCoordinate = gcj2wgs(mapView.centerCoordinate)
>>>>>>> e1d6ff2c
                reverseGeocodeLocation(CLLocation(latitude: adjustedCoordinate.latitude, longitude: adjustedCoordinate.longitude))
            }
        }
        
        if !animated {
            UIView.animate(withDuration: 0.35, delay: 0, options: .curveEaseOut, animations: {
                self.pinView.frame.origin.y += self.pinViewImageHeight / 2
                }, completion: nil)
        }
    }
    
}


// MARK: Location Manager Delegate

extension LocationPicker: CLLocationManagerDelegate {
    
    public func locationManager(_ manager: CLLocationManager, didFailWithError error: Error) {
        print(error)
    }
    
    public func locationManager(_ manager: CLLocationManager, didUpdateLocations locations: [CLLocation]) {
        if (tableView.indexPathForSelectedRow as NSIndexPath?)?.row == 0 {
            let currentLocation = locations[0]
            reverseGeocodeLocation(currentLocation)
            guard #available(iOS 9.0, *) else {
                locationManager.stopUpdatingLocation()
                return
            }
        }
    }
    
}<|MERGE_RESOLUTION|>--- conflicted
+++ resolved
@@ -265,9 +265,6 @@
     /// Whether redirect to the exact coordinate after queried. __Default__ is __`true`__
     public var isRedirectToExactCoordinate = true
     
-    /// Whether redirect to the exact coordinate after queried. __Default__ is __`true`__
-    public var isRedirectToExactCoordinate = true
-    
     /**
      Whether the locations provided in `var alternativeLocations` or obtained from `func alternativeLocationAtIndex(index: Int) -> LocationItem` can be deleted. __Default__ is __`false`__
      - important:
@@ -670,25 +667,12 @@
                 return
             }
             guard let placemarks = placemarks else { return }
-<<<<<<< HEAD
-            
-            var placemark = placemarks[0]
-            if !self.isRedirectToExactCoordinate {
-                var addressDictionary = [String : Any]()
-                placemark.addressDictionary?.forEach({ addressDictionary[$0.key.base as! String] = $0.value })
-                placemark = MKPlacemark(coordinate: location.coordinate, addressDictionary: addressDictionary)
-            }
-
-            if !self.searchBar.isFirstResponder {
-=======
-            
             var placemark = placemarks[0]
             if !self.isRedirectToExactCoordinate {
                 placemark = MKPlacemark(coordinate: location.coordinate, addressDictionary: placemark.addressDictionary as? [String : NSObject])
             }
             
-            if !self.searchBar.isFirstResponder() {
->>>>>>> e1d6ff2c
+            if !self.searchBar.isFirstResponder {
                 let mapItem = MKMapItem(placemark: MKPlacemark(placemark: placemark))
                 self.selectLocationItem(LocationItem(mapItem: mapItem))
             }
@@ -881,18 +865,14 @@
             
             if let currentCoordinate = locationManager.location?.coordinate {
                 localSearchRequest.region = MKCoordinateRegionMakeWithDistance(currentCoordinate, searchDistance, searchDistance)
-            } else if let defaultSearchCoordinate = defaultSearchCoordinate where CLLocationCoordinate2DIsValid(defaultSearchCoordinate) {
+            } else if let defaultSearchCoordinate = defaultSearchCoordinate, CLLocationCoordinate2DIsValid(defaultSearchCoordinate) {
                 localSearchRequest.region = MKCoordinateRegionMakeWithDistance(defaultSearchCoordinate, searchDistance, searchDistance)
             }
-<<<<<<< HEAD
             MKLocalSearch(request: localSearchRequest).start(completionHandler: { (localSearchResponse, error) -> Void in
-=======
-            MKLocalSearch(request: localSearchRequest).startWithCompletionHandler({ (localSearchResponse, error) -> Void in
                 guard searchText == searchBar.text else {
                     // Ensure that the result is valid for the most recent searched text
                     return
                 }
->>>>>>> e1d6ff2c
                 guard error == nil,
                     let localSearchResponse = localSearchResponse, localSearchResponse.mapItems.count > 0 else {
                         if self.isAllowArbitraryLocation {
@@ -1040,26 +1020,15 @@
         }
     }
     
-<<<<<<< HEAD
     public func mapView(_ mapView: MKMapView, regionDidChangeAnimated animated: Bool) {
         longitudinalDistance = getLongitudinalDistance(fromMapRect: mapView.visibleMapRect)
         if isMapViewCenterChanged {
             isMapViewCenterChanged = false
-=======
-    public func mapView(mapView: MKMapView, regionDidChangeAnimated animated: Bool) {
-        longitudinalDistance = longitudinalDistanceFromMapRect(mapView.visibleMapRect)
-        if mapViewCenterChanged {
-            mapViewCenterChanged = false
->>>>>>> e1d6ff2c
             if #available(iOS 10, *) {
                 let coordinate = mapView.centerCoordinate
                 reverseGeocodeLocation(CLLocation(latitude: coordinate.latitude, longitude: coordinate.longitude))
             } else {
-<<<<<<< HEAD
                 let adjustedCoordinate = gcjToWgs(coordinate: mapView.centerCoordinate)
-=======
-                let adjustedCoordinate = gcj2wgs(mapView.centerCoordinate)
->>>>>>> e1d6ff2c
                 reverseGeocodeLocation(CLLocation(latitude: adjustedCoordinate.latitude, longitude: adjustedCoordinate.longitude))
             }
         }
